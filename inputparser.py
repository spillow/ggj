
import actions

COMMANDS = {
    "call phone" : actions.CallPhone,
    "rolodex" : actions.Rolodex,
    "look at watch" : actions.LookAtWatch,
<<<<<<< HEAD
=======
    "ponder" : actions.Ponder,
    "balance" : actions.CheckBalance,
    "feel" : actions.CheckFeel,
>>>>>>> 631a8703
}

# returns a two tuple
# (ok, errorMessage)
# or
# (ok, action)
# ok whether the parse succeeded
# errorMessage on fail or action on success
def parse(userInput):
    for (command, action) in COMMANDS.iteritems():
        words = [word.lower() for word in command.split()]
        lowerInput = userInput.lower()
        if all(word in lowerInput for word in words):
            return (True, action)

    return (False, "Don't understand command.")<|MERGE_RESOLUTION|>--- conflicted
+++ resolved
@@ -5,12 +5,9 @@
     "call phone" : actions.CallPhone,
     "rolodex" : actions.Rolodex,
     "look at watch" : actions.LookAtWatch,
-<<<<<<< HEAD
-=======
     "ponder" : actions.Ponder,
     "balance" : actions.CheckBalance,
     "feel" : actions.CheckFeel,
->>>>>>> 631a8703
 }
 
 # returns a two tuple
