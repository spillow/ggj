# Action functions that a user could possibly execute.
# Actions are responsible for updating the given gamestate
# and supplying any kind of feedback with regards to not
# being able perform an action.

# Actions do take time so each should implement how they move
# the clock forward.

from datetime import timedelta
from gamestate import GameState, Container

def prompt(s):
    return raw_input(s)

def emit(s):
    print s
    print

def DebugItems(state):
    # Give me a few things to play with

    hammer = RoomObject("hammer")
    nails = RoomObject("box of nails")
    plywood = RoomObject("plywood sheet")
    state.carryingObjects += [hammer, nails, plywood]

def CallPhone(state):
    if state.currFSMState == GameState.APARTMENT_READY:
        number = prompt("What number?: ")
        for phoneNumber in state.phoneNumbers:
            if number == phoneNumber.number:
                phoneNumber.Interact()
                return

        emit("Who's number is that?")
    else:
        emit("Not in a position to make a phone call.")

def Rolodex(state):
    if state.currFSMState == GameState.APARTMENT_READY:
        for phonenumber in state.phoneNumbers:
            print phonenumber
        print
    else:
        emit("Can't check the rolodex.")

def LookAtWatch(state):
    emit("\nThe current time is {time}".format(time=state.GetDateAsString()))

def Ponder(state):
    while True:
        length = prompt("How many hours?: ")
        if length.isdigit():
            numHours = int(length)
            if numHours > 1000: # TODO: make this shorter.
                emit("\nThat's too long to sit and do nothing.")
                continue
            else:
                break
        else:
            emit("\nWhat? Give me a number.")

    state.currTime += timedelta(hours=numHours)
    state.hero.feel -= 10 * numHours

def CheckBalance(state):
    emit("Current Balance: ${0}".format(state.hero.currBalance))

def CheckFeel(state):
    feel = state.hero.feel
    if feel >= 40:
        emit("Feeling good")
    elif feel >= 20:
        emit("Feeling okay")
    else:
        emit("I'm about to hit the sheets!")

def ExamineToolbox(state):
    toolbox = state.apartment.main.toolbox
    if toolbox.state != Container.State.OPEN:
        print "The toolbox must be opened first."
        return

    if not toolbox.contents:
        print "nothing in the toolbox."
        print
    else:
        print "toolbox contains:"
        for item in toolbox.contents:
            print "    {0}".format(item)
        print

def OpenToolbox(state):
    toolbox = state.apartment.main.toolbox
    toolbox.Open()

def CloseToolbox(state):
    toolbox = state.apartment.main.toolbox
    toolbox.Close()

def PickUpToolbox(state):
    toolbox = state.apartment.main.toolbox
    state.hero.Pickup(toolbox)

def GetHammer(state):
    toolbox = state.apartment.main.toolbox
    item = toolbox.GetFirstItemByName("hammer")
    if item:
        state.hero.Pickup(item)
    else:
        print "No hammer in the toolbox."

def GetNails(state):
    toolbox = state.apartment.main.toolbox
    item = toolbox.GetFirstItemByName("box of nails")
    if item:
        state.hero.Pickup(item)
    else:
        print "No nails in the toolbox."

def Inventory(state):
    objs = state.hero.inventory
    if not objs:
        emit("\nYou have no objects in your inventory")
        return

    print "\nYou are carrying the following:"

    for obj in objs:
        print "    ", obj

    print

def EnterCloset(state):
    if state.currFSMState == GameState.CLOSET_READY:
        emit("\nYou are in a very nice closet already")
        return
    if state.currFSMState != GameState.APARTMENT_READY:
        emit("\nThat would be very difficult from your current location")
        return

    state.currFSMState = GameState.CLOSET_READY

    emit("\nYou are now in the closet")

def LeaveCloset(state):
    if state.currFSMState == GameState.CLOSET_NAILED:
        emit("\nPerhaps you should ponder exactly how you'll do that?")
        return

    if state.currFSMState != GameState.CLOSET_READY:
        emit("\nThat would be very difficult from your current location")
        return

    if state.currFSMState == GameState.CLOSET_READY:
        emit("\nYou have left the closet and are now back in your apartment's main room");
        state.currFSMState = GameState.APARTMENT_READY
        return

def GetWood(state):
    table = state.apartment.main.table
    item = table.GetFirstItemByName("plywood sheet")
    if item:
        state.hero.Pickup(item)

def NailSelfIn(state):
    if state.currFSMState == GameState.CLOSET_NAILED:
        emit("\nWasn't once enough?")
        return

    if state.currFSMState != GameState.CLOSET_READY:
        emit("\nThat would be very difficult from your current location")
        return

    hero = state.hero

    if not hero.inventory:
        emit("\nYou have no objects with which to do that")
        return

    hammer  = hero.GetFirstItemByName('hammer')
    nails   = hero.GetFirstItemByName('box of nails')
    plywood = hero.GetFirstItemByName('plywood sheet')

    if not hammer or not nails or not plywood:
        if not plywood:
            s = 'Perhaps some wood?'
        if not hammer:
            s = 'Perhaps a hammer?'
        if not nails:
            s = 'Perhaps some nails?'

        emit("\nYou are missing something.  %s" % s)
        return

<<<<<<< HEAD
    hero.Destroy([hammer, nails, plywood])
=======
    # Consume the plywood
    new_objs = [o for o in objs if o.name not in
            ['plywood sheet']]

    state.carryingObjects = new_objs
>>>>>>> 6f266153

    emit("\nYou have successfully nailed yourself into a rather small closet.")

    state.currFSMState = GameState.CLOSET_NAILED

    numHours = 2
    state.currTime += timedelta(hours=numHours)
    hero.feel -= 10 * numHours
<|MERGE_RESOLUTION|>--- conflicted
+++ resolved
@@ -7,7 +7,7 @@
 # the clock forward.
 
 from datetime import timedelta
-from gamestate import GameState, Container
+from gamestate import GameState, Container, Object
 
 def prompt(s):
     return raw_input(s)
@@ -19,10 +19,13 @@
 def DebugItems(state):
     # Give me a few things to play with
 
-    hammer = RoomObject("hammer")
-    nails = RoomObject("box of nails")
-    plywood = RoomObject("plywood sheet")
-    state.carryingObjects += [hammer, nails, plywood]
+    hammer  = Object("hammer", state.apartment.main)
+    nails   = Object("box of nails", state.apartment.main)
+    plywood = Object("plywood sheet", state.apartment.main)
+
+    state.hero.Pickup(hammer)
+    state.hero.Pickup(nails)
+    state.hero.Pickup(plywood)
 
 def CallPhone(state):
     if state.currFSMState == GameState.APARTMENT_READY:
@@ -193,15 +196,7 @@
         emit("\nYou are missing something.  %s" % s)
         return
 
-<<<<<<< HEAD
-    hero.Destroy([hammer, nails, plywood])
-=======
-    # Consume the plywood
-    new_objs = [o for o in objs if o.name not in
-            ['plywood sheet']]
-
-    state.carryingObjects = new_objs
->>>>>>> 6f266153
+    hero.Destroy([plywood])
 
     emit("\nYou have successfully nailed yourself into a rather small closet.")
 
