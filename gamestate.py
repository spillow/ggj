import datetime
from datetime import timedelta
import alterego
import time

class PhoneNumber:
    def __init__(self, name, number, gamestate):
        self.name      = name
        self.number    = number
        self.gamestate = gamestate

    def __str__(self):
        return "{name}: {number}".format(name=self.name, number=self.number)

    def __eq__(self, other):
        return other == self.number

class RoomObject:
    OPEN        = 0
    CLOSED      = 1
    IN          = 2
    ON          = 3
    # defines objects within the primary room.
    # objects (i.e. toolbox) can contain other objects, or objects (i.e table)
    # can have other objects on top of them.
    def __init__(self, object_name, in_or_on=None, open_or_closed=None, contents=[]):
        self.name = object_name
        self.contents = list(contents)
        self.open_or_closed = open_or_closed

    def __str__(self):
        if self.open_or_closed == RoomObject.OPEN:
            if self.contents:
                descr = "an open {name}, containing:\n".format(name=self.name)
                for o in self.contents:
                    descr += "    a {name}".format(name=o.name)
            else:
                descr = "an open {name} with nothing in it".format(name=self.name)

            return descr
        elif self.open_or_closed == RoomObject.CLOSED:
            return "a {name}, it is closed".format(name=self.name,
                    open_or_closed=self.open_or_closed)

class GroceryNumber(PhoneNumber):
    def Interact(self):
        foods = {
            "Spicy food" : 10,
            "Caffeine"   : 5,
            "Bananas"    : 2
        }
        emit = self.gamestate.emit
        emit("Hello this is the grocery store.  What would you like to order?")
        maxlen = max(len(x) for (x,_) in foods.iteritems())
        for (food, cost) in foods.iteritems():
            print "{0}${1}.00".format(food+'.'*(maxlen-len(food))+'.........', cost)
        while True:
            choice = raw_input("> ")
            if not choice in (x for (x,_) in foods.iteritems()):
                emit("We don't have that.")
                continue

            self.gamestate.currTime += timedelta(minutes=30)
            self.feel -= 2

            if self.gamestate.currBalance < foods[choice]:
                emit("Insufficient funds.")
                break
            else:
                emit("Thanks!")
                self.gamestate.currBalance -= foods[choice]
                break

class GameState:
    BEGIN           = 0
    APARTMENT_READY = 1

    INITIAL_FEEL = 50

    def __init__(self):
        self.phoneNumbers = [GroceryNumber("Grocery", "288-7955", self)]
        self.currFSMState = GameState.BEGIN
        # March 15, 1982 at 3:14 AM
        self.currTime = datetime.datetime(
            1982, # year
            3,    # month
            15,   # day
            3,    # hour
            14)   # minute

        nails = RoomObject("box of nails")
        toolbox = RoomObject("toolbox", "in", RoomObject.CLOSED, [nails])

        self.roomObjects = [toolbox]
        self.currBalance = 100 # dollars
        self.feel = GameState.INITIAL_FEEL
        self.ownedFood = []
        self.alterEgo = alterego.AlterEgo()

    def GetDateAsString(self):
        return self.currTime.strftime("%A %B %d, %Y at %I:%M %p")

    def emit(self, s):
        print s
        print

    def STATE_BEGIN_Prompt(self):
        self.emit("You wake up in your apartment.  It is {date}".
            format(date=self.GetDateAsString()))

        if self.roomObjects:
            self.emit("In the corner you see a toolbox.")

    # state machine

    def prompt(self):
        # Check the 'feel' of our hero to see whether he needs to hit
        # the sack.
        if self.feel <= 0:
            self.feel = 0
            self.emit("I'm feeling very tired.  I'm going to pass out.....")
            for i in xrange(5):
                self.emit(".")
                time.sleep(1)
            # Now run the alterego during his sleep
            self.alterEgo.run(self)
            # Now that he is finished, reset
            self.currFSMState = GameState.BEGIN
            self.feel = GameState.INITIAL_FEEL

        if self.currFSMState == GameState.BEGIN:
            self.STATE_BEGIN_Prompt()
            # only printed at the beginning of the game
            self.currFSMState = GameState.APARTMENT_READY
        elif self.currFSMState == GameState.APARTMENT_READY:
            pass
        else:
            assert "Unknown game state!"

<<<<<<< HEAD
        if self.currFSMState == GameState.APARTMENT_READY:
            if self.roomObjects:
                print "In the corner you see a toolbox."
                print

=======
>>>>>>> 04bdf32d
        userInput = raw_input("What do we do next?: ")
        return userInput
<|MERGE_RESOLUTION|>--- conflicted
+++ resolved
@@ -137,13 +137,5 @@
         else:
             assert "Unknown game state!"
 
-<<<<<<< HEAD
-        if self.currFSMState == GameState.APARTMENT_READY:
-            if self.roomObjects:
-                print "In the corner you see a toolbox."
-                print
-
-=======
->>>>>>> 04bdf32d
         userInput = raw_input("What do we do next?: ")
         return userInput
